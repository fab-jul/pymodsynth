import dataclasses
import functools
import operator

from modules import ClockSignal, Clock, Module, Parameter, Random, SineSource, SawSource, TriangleSource, \
    SAMPLING_FREQUENCY, NoiseSource, Constant
import random
import numpy as np
from typing import Dict, List, NamedTuple, Callable, Union

import matplotlib.pyplot as plt
P = Parameter


class EnvelopeGen(Module):  # TODO: This is ONLY a Module to make Parameter keying work!
    def __mul__(self, other):
        return _MathEnvGen(operator.mul, self, other)

    def __rmul__(self, other):
        return self * other

    def __truediv__(self, other):
        return _MathEnvGen(operator.truediv, self, other)

    def __rtruediv__(self, other):
        return _MathEnvGen(operator.truediv, other, self)

    def __add__(self, other):
        return _MathEnvGen(operator.add, self, other)

    def __radd__(self, other):
        return self + other

    def __sub__(self, other):
        return _MathEnvGen(operator.sub, self, other)

    def __rsub__(self, other):
        return _MathEnvGen(operator.sub, other, self)

    def __or__(self, other):
        return _MathEnvGen(lambda first, second: np.concatenate([first, second]), self, other)

    def __lshift__(self, other):
        # add zeros to the right
        return self | (RectangleEnvelopeGen(length=Constant(other)) * 0.0)

    def __rshift__(self, other):
        # add zeros to the left
        return (RectangleEnvelopeGen(length=Constant(other)) * 0.0) | self


class _MathEnvGen(EnvelopeGen):
    """Borrowed from modules._MathModule"""

    def __init__(self, op, left, right):
        super().__init__()
        self.op = op
        self.left = left
        self.right = right

    def __call__(self, clock_signal: ClockSignal, desired_indices):
        left = self._maybe_call(self.left, clock_signal, desired_indices)
        right = self._maybe_call(self.right, clock_signal, desired_indices)
        return [self.op(le, ri) for le, ri in zip(left, right)]

    @staticmethod
    def _maybe_call(env_gen_or_number, clock_signal, desired_indices):
        if isinstance(env_gen_or_number, EnvelopeGen):
            return env_gen_or_number(clock_signal, desired_indices)
        return np.array([env_gen_or_number])  # so we can broadcast the number


class EnvelopeSource(Module):
    def __init__(self, envelope_gen: EnvelopeGen):
        super().__init__()
        self.envelope_gen = envelope_gen
        self.sign_exponent = 0  # TODO: later haha

    def out(self, clock_signal: ClockSignal) -> np.ndarray:
        env = self.envelope_gen(clock_signal, [0])[0]  # get a single envelope, and unpack it from list
        start = clock_signal.sample_indices[0] % len(env)
        signal = env
        while len(signal) < len(clock_signal.ts):
            signal = np.concatenate([signal, env * (-1) ** self.sign_exponent])
        signal = np.roll(signal, -start)
        res = np.reshape(signal[:len(clock_signal.ts)], newshape=clock_signal.ts.shape)
        self.collect("dings") << res
        return res


############################################################################################################
# Api for envelope generators: They pass clock_signal to their param-sources, but only generate an envelope
# for desired indices. Those are clear from the trigger signal of the calling function.
# Therefore, __call__ takes a clock signal, a list of desired indices and returns a list of envelopes.


def func_gen(func, num_samples, curvature, start_val=0, end_val=1):
    """Produce num_samples samples of func between [0, curvature], but squished into [0,1]"""
    xs = func(np.linspace(0, curvature, num_samples))
    xs = (xs - xs[0]) / (np.max(xs) - xs[0])
    return xs * (end_val - start_val) + start_val


class FuncEnvelopeGen(EnvelopeGen):
    def __init__(self, func: Callable, length, curvature, start_val=Constant(0), end_val=Constant(1)):
        self.func = func
        self.length = length
        self.curvature = curvature
        self.start_val = start_val
        self.end_val = end_val

    def __call__(self, clock_signal: ClockSignal, desired_indices):
        length = self.length(clock_signal)
        curvature = self.curvature(clock_signal)
        start_val = self.start_val(clock_signal)
        end_val = self.end_val(clock_signal)
        res = []
        for i in desired_indices:
            res.append(func_gen(self.func, length[i, 0], curvature[i, 0], start_val[i, 0], end_val[i, 0]))
        return res


class ExpEnvelopeGen(EnvelopeGen):
    """An exp'ly rising edge followed by an exp'ly falling edge.
    Equivalent to FuncEnvelopeGen(np.exp, attack...) | FuncEnvelopeGen(lambda t: np.log(1+t), decay...)"""

    def __init__(self, attack_length, decay_length, attack_curvature, decay_curvature):
        self.attack_length = attack_length
        self.decay_length = decay_length
        self.attack_curvature = attack_curvature
        self.decay_curvature = decay_curvature

    def __call__(self, clock_signal: ClockSignal, desired_indices):
        attack_length = self.attack_length(clock_signal)
        decay_length = self.decay_length(clock_signal)
        attack_curvature = self.attack_curvature(clock_signal)
        decay_curvature = self.decay_curvature(clock_signal)

        res = []
        for i in desired_indices:
            attack = func_gen(np.exp, attack_length[i, 0], attack_curvature[i, 0])
            decay = func_gen(lambda t: np.log(1 + t), decay_length[i, 0], decay_curvature[i, 0], 1, 0)
            envelope = np.concatenate((attack, decay), 0)
            res.append(envelope)
        return res


class RectangleEnvelopeGen(EnvelopeGen):
    """Equivalent to FuncEnvelopeGen(func=lambda t: t, num_samples=length, curvature=1, start_val=1, end_val=1)"""

    def __init__(self, length: Module):
        self.length = length

    def __call__(self, clock_signal: ClockSignal, desired_indices):
        length = self.length(clock_signal)[0, 0]
        return [np.ones((length,)) for i in desired_indices]


class ADSREnvelopeGen(EnvelopeGen):
    """Borrowed from modules.py. Equivalent to a sum of FuncEnvelopeGens."""
    # TODO: rewrite as FuncEnvelopeGen concatenation
    def __init__(self, attack: Module, decay: Module, sustain: Module, release: Module, hold: Module):
        self.attack = attack
        self.decay = decay
        self.sustain = sustain
        self.release = release
        self.hold = hold

    def __call__(self, clock_signal: ClockSignal, desired_indices):
        t_attack = self.attack.out_mean_int(clock_signal)
        t_decay = self.decay.out_mean_int(clock_signal)
        sustain_height = self.sustain.out_mean_int(clock_signal)
        t_hold = self.hold.out_mean_int(clock_signal)
        t_release = self.release.out_mean_int(clock_signal)

        res = []
        for i in desired_indices:
            attack = np.linspace(0, 1, t_attack)
            decay = np.linspace(1, sustain_height, t_decay)
            hold = np.ones(t_hold) * sustain_height
            release = np.linspace(sustain_height, 0, t_release)
            envelope = np.concatenate((attack, decay, hold, release), 0)
            res.append(envelope)
        return res

#######################################################################################################


class Pattern(NamedTuple):
    """Input to TriggerSource"""
    pattern: List[int]
    note_values: float


class TrackConfig(NamedTuple):
    """Input to Track"""
    pattern: Pattern
    envelope_gen: EnvelopeGen
    carrier: Module
    combinator: Callable = np.add


class TriggerSource(Module):
    """Take patterns and bpm and acts as a source of a single trigger track."""

    def __init__(self, bpm: Module, pattern: Pattern):
        super().__init__()
        self.bpm = bpm
        self.pattern = pattern

    @staticmethod
    def pattern_to_trigger_indices(clock_signal, samples_per_beat, pattern, note_value):
        frame_len = len(clock_signal.sample_indices)
        samples_per_note = round(samples_per_beat * note_value * 4)
        spaced_trigger_indices = np.nonzero(pattern)[0] * samples_per_note
        trigger_pattern_length = len(pattern) * samples_per_note
        # what pattern-repetition are we at? where (offset) inside the frame is the current pattern-repetition?
        offset = clock_signal.sample_indices[0] % trigger_pattern_length
        reps = int(np.ceil(frame_len / trigger_pattern_length))
        # print("reps", reps, frame_len, "/", trigger_pattern_length)
        trigger_frames = np.concatenate(
            [np.array(spaced_trigger_indices) + (i * trigger_pattern_length) for i in range(reps + 1)])
        trigger_frames = np.array(list(filter(lambda x: offset <= x < offset + frame_len, trigger_frames)))
        trigger_frames = trigger_frames - offset
        return trigger_frames.astype(int)

    def out(self, clock_signal: ClockSignal) -> np.ndarray:
        bpm = np.mean(self.bpm(clock_signal))
        samples_per_beat = SAMPLING_FREQUENCY / (bpm / 60)  # number of samples between 1/4 triggers
        if samples_per_beat < 2:
            print("Warning: Cannot deal with samples_per_beat < 2")  # TODO: but should!
            samples_per_beat = 2
        trigger_indices = TriggerSource.pattern_to_trigger_indices(clock_signal, samples_per_beat, self.pattern.pattern,
                                                                   self.pattern.note_values)
        # TODO: Here, we violate the Module interface and return trigger _indices_ instead of the full signal.
        return trigger_indices


class TriggerModulator(Module):
    """
    Simplified OldTriggerModulator. Put an envelope on a trigger track.
    Stateful:
    Put an envelope on every trigger. If result is longer than a frame, keep the rest for the next call.
    Combine overlaps with a suitable function: max, fst, snd, add, ...
    """

    # TODO: trigger_indices is a concrete Module of type TriggerSource, because only that returns indices instead of
    #       a full frame! Discuss!
    def __init__(self, trigger_indices: TriggerSource, envelope_gen: EnvelopeGen, combinator=np.add):
        super().__init__()
        self.previous = None
        self.trigger_indices = trigger_indices
        self.env_gen = envelope_gen
        self.combinator = combinator

    def __call__(self, clock_signal: ClockSignal):
        """Generate one envelope per trigger"""
        trigger_indices = self.trigger_indices(clock_signal)
        envelopes = self.env_gen(clock_signal, desired_indices=trigger_indices)
        current_signal = np.zeros(shape=clock_signal.ts.shape)
        previous_signal = self.previous if self.previous is not None and len(self.previous) > 0 else np.zeros(
            shape=clock_signal.ts.shape)
        if envelopes:
            # does any envelope go over frame border?
            latest_envelope_end = max([i + len(env) for i, env in zip(trigger_indices, envelopes)])
            if latest_envelope_end > clock_signal.num_samples:
                remainder = latest_envelope_end - clock_signal.num_samples
            else:
                remainder = 0
            current_signal = np.pad(current_signal, pad_width=((0, remainder), (0, 0)))
            for i, envelope in zip(trigger_indices, envelopes):
                current_signal[i:i + len(envelope)] = envelope.reshape((-1, 1))
                # plt.plot(envelope)
                # plt.show()
        # combine the old and new signal using the given method
        max_len = max(len(previous_signal), len(current_signal))
        previous_signal = np.pad(previous_signal, pad_width=((0, max_len - len(previous_signal)), (0, 0)))
        current_signal = np.pad(current_signal, pad_width=((0, max_len - len(current_signal)), (0, 0)))
        result = self.combinator(previous_signal, current_signal)
        self.previous = result[len(clock_signal.ts):]
        res = result[:len(clock_signal.ts)]
        return res


# now, we compose like this:
# Pattern -> TriggerSource() -> triggerIndices -> TriggerModulator(env_gen)
# for example, package Pattern and env_gen together in TrackConfig

class Track(Module):
    """A single repeating pattern with its own envelope gen"""

    def __init__(self, bpm: Module, config: TrackConfig):
        super().__init__()
        self.bpm = bpm
        self.pattern = config.pattern
        self.env_gen = config.envelope_gen
        self.combinator = config.combinator
        self.carrier = config.carrier  # by default, the identity Module -> no effect

<<<<<<< HEAD
        self.trigger_source = TriggerSource(self.bpm, self.pattern)
        self.trigger_modulator = TriggerModulator(trigger_indices=self.trigger_source, envelope_gen=self.env_gen,
                                                  combinator=self.combinator)
=======
    @staticmethod
    def pattern_to_trigger_indices(clock_signal, samples_per_beat, pattern, note_value):
        """note value is the time distance between two triggers"""
        samples_per_note = round(samples_per_beat * note_value * 4)
        spaced_trigger_indices = np.nonzero(pattern) * samples_per_note
        # what pattern-repetition are we at? where (offset) inside the frame is the current pattern-repetition?
        rep_num = int(clock_signal.sample_indices[0] / (len(pattern) * samples_per_note))
        rep_offset = clock_signal.sample_indices[0] % (len(pattern) * samples_per_note)
        
>>>>>>> 4ec0b9f9

        self.out = self.carrier * self.trigger_modulator


"""
    Parametrize with trigger patterns for different tracks (kick, snare, hihat, ...).
    Trigger patterns go over any number of bars and repeat forever.
    The trigger patterns live in bar-time, not sample-time:
    The trigger patterns will be spaced out in time according to the OldDrumMachine's bpm.
    A beat (as in bpm) is 1/4 of a bar.
    A trigger has no length! The length of an envelope is the envelope generator's concern.
    Combining overlapping envelopes is the OldTriggerModulator's concern.
    Ways to write down a trigger pattern:
        Direct:     [1,0,0,0,1,0,0,0,1,0,0,0,1,0,0,0], (1 bar) or (1/16) or (2 bars) etc
                    Needs additional information: Either how many bars this is, or the note length.
        Inverse:    Each entry is the inverse of the length of the pause after the trigger.
                    [4,4,4,4] -> [1,1,1,1], (1 bar)
                    [2,4,4] -> [1,0,1,1]
                    [2,2] -> [1,0,1,0]
                    Downside: How to do offbeats, or other patterns that don't start at 1?
        ...?
    Currently supported: Direct with note_value, see OldTrack class.
    Every track has its own envelope generator and a carrier wavefunction to control the pitch.
"""


class DrumMachine(Module):
    def __init__(self, bpm: Module, track_cfg_dict: Dict[str, TrackConfig]):
        self.bpm = bpm
        self.out_dict = {name: Track(self.bpm, track_cfg) for name, track_cfg in track_cfg_dict.items()}
        self.out = np.sum([out for out in self.out_dict.values()])


class NewDrumTest(Module):
    def __init__(self):

        kick_env = FuncEnvelopeGen(func=np.exp, length=P(100), curvature=P(3)) | FuncEnvelopeGen(func=np.exp, length=P(1000), curvature=P(2), start_val=Constant(1), end_val=Constant(0))
        snare_env = ExpEnvelopeGen(attack_length=P(200), attack_curvature=P(10), decay_length=P(30), decay_curvature=P(3)) | ExpEnvelopeGen(attack_length=P(50), attack_curvature=P(5), decay_length=P(500), decay_curvature=P(1000))
        hihat_env = ExpEnvelopeGen(attack_length=P(400), attack_curvature=P(3), decay_length=P(800), decay_curvature=P(200)) * 0.5

        track_dict = {"kick": TrackConfig(pattern=Pattern([1, 0, 1, 0, 1, 0, 1, 0], 1 / 8),
                                          envelope_gen=kick_env,
                                          carrier=TriangleSource(frequency=P(60)) + NoiseSource() * 0.05
                                          ),
                      "snare": TrackConfig(pattern=Pattern([0, 0, 0, 1, 0, 0, 1, 0], 1 / 8),
                                          envelope_gen=snare_env,
                                          carrier=TriangleSource(frequency=P(1000)) + NoiseSource() * 0.6
                                          ),
                      "hihat": TrackConfig(pattern=Pattern([0, 1, 0, 1, 0, 1, 0, 1], 1 / 8),
                                           envelope_gen=hihat_env,
                                           carrier=NoiseSource()
                                           ),
                      }
        self.out = DrumMachine(bpm=Parameter(120, key='b'), track_cfg_dict=track_dict)
<|MERGE_RESOLUTION|>--- conflicted
+++ resolved
@@ -297,21 +297,9 @@
         self.combinator = config.combinator
         self.carrier = config.carrier  # by default, the identity Module -> no effect
 
-<<<<<<< HEAD
         self.trigger_source = TriggerSource(self.bpm, self.pattern)
         self.trigger_modulator = TriggerModulator(trigger_indices=self.trigger_source, envelope_gen=self.env_gen,
                                                   combinator=self.combinator)
-=======
-    @staticmethod
-    def pattern_to_trigger_indices(clock_signal, samples_per_beat, pattern, note_value):
-        """note value is the time distance between two triggers"""
-        samples_per_note = round(samples_per_beat * note_value * 4)
-        spaced_trigger_indices = np.nonzero(pattern) * samples_per_note
-        # what pattern-repetition are we at? where (offset) inside the frame is the current pattern-repetition?
-        rep_num = int(clock_signal.sample_indices[0] / (len(pattern) * samples_per_note))
-        rep_offset = clock_signal.sample_indices[0] % (len(pattern) * samples_per_note)
-        
->>>>>>> 4ec0b9f9
 
         self.out = self.carrier * self.trigger_modulator
 
