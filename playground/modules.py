--- conflicted
+++ resolved
@@ -1,28 +1,3 @@
-<<<<<<< HEAD
-import collections
-import functools
-import operator
-import random
-import pprint
-import re
-import warnings
-
-import plot_lib
-
-import matplotlib.pyplot as plt
-
-import collector_lib
-import dataclasses
-import enum
-import itertools
-from functools import reduce, lru_cache
-from typing import Mapping, Union, MutableMapping, Optional, TypeVar, Callable, Sequence, Tuple, Any, NamedTuple
-
-import numpy as np
-import typing
-
-import midi_lib
-=======
 import operator
 from functools import reduce, lru_cache
 from typing import Mapping, Union, MutableMapping, Optional, NamedTuple
@@ -30,8 +5,8 @@
 import numpy as np
 from playground import midi_lib
 from playground.tests import helper as tests_helper
->>>>>>> 0fe3d650
 import time
+import random
 
 import scipy
 import scipy.signal
@@ -40,12 +15,9 @@
 SAMPLING_FREQUENCY = 44100
 
 
-<<<<<<< HEAD
-=======
 OUT_DTYPE = np.float32  # TODO
 
 
->>>>>>> 0fe3d650
 class ClockSignal(NamedTuple):
     ts: np.ndarray
     sample_indices: np.ndarray
@@ -69,11 +41,7 @@
 
 class Clock:
 
-<<<<<<< HEAD
-    def __init__(self, num_samples, num_channels, sample_rate):
-=======
     def __init__(self, num_samples=2048, num_channels=2, sample_rate=44100.):
->>>>>>> 0fe3d650
         self.num_samples = num_samples
         self.num_channels = num_channels
         self.sample_rate = sample_rate
@@ -106,25 +74,6 @@
         self._value = value
 
 
-<<<<<<< HEAD
-class Monitor:
-    def __init__(self):
-        self.data = np.zeros((1,1))
-        self.mod_name = "No name"
-
-    def write(self, data_in, mod_name):
-        self.data = data_in
-        self.mod_name = mod_name
-
-    def get_data(self):
-        return self.data
-
-
-T = TypeVar("T")
-
-
-=======
->>>>>>> 0fe3d650
 class Module:
     """
     Module :: Signal -> Signal, in particular:
@@ -135,62 +84,6 @@
     """
     measure_time = False
 
-<<<<<<< HEAD
-    def __mul__(self, other):
-        return _MathModule(operator.mul, self, other)
-
-    def __add__(self, other):
-        return _MathModule(operator.add, self, other)
-
-    def __truediv__(self, other):
-        return _MathModule(operator.truediv, self, other)
-
-    def __init__(self):
-        self.collect = collector_lib.FakeCollector()
-
-    def collect_data(self, num_steps, clock: Clock,
-                     warmup_num_steps=100) -> Tuple[np.ndarray, Sequence[Tuple[str, Sequence[Any]]]]:
-        # Warmup.
-        for _ in range(warmup_num_steps):
-            clock_signal = clock()
-            self(clock_signal)
-
-        # Set collect to a useful instance.
-        collectors = self._set("collect", factory=collector_lib.Collector)
-
-        # Loop with `ts`
-        all_ts = []
-        for _ in range(num_steps):
-            clock_signal = clock()
-            self(clock_signal)
-            all_ts.append(clock_signal.ts)
-
-        # Reset back to fake collector
-        self._set("collect", factory=collector_lib.FakeCollector)
-
-        non_empty_collectors = {k: collector for k, collector in collectors.items() if collector}
-        if not non_empty_collectors:
-            raise ValueError("No module collected data!")
-
-        output = []
-        for k, collector in non_empty_collectors.items():
-            for shift_collector_name, shift_collector_values in collector:
-                full_k = (k + "." + shift_collector_name).strip(".")
-                output.append((full_k, shift_collector_values))
-        return np.concatenate(all_ts, axis=0), output
-
-    def out(self, clock_signal: ClockSignal) -> np.ndarray:
-        raise Exception("not implemented")
-
-    def __call__(self, clock_signal: ClockSignal) -> np.ndarray:
-        if Module.measure_time:
-            t0 = time.time()
-
-        out = self.out(clock_signal)
-        if "TriggerSource" not in str(type(self)) and out.shape != clock_signal.ts.shape: # hack without isinstance because TriggerSource cannot be imported atm.
-            print(type(self))
-            raise ValueError(f"Failure at {self.__class__.__name__}")
-=======
     def out(self, clock_signal: ClockSignal) -> np.ndarray:
         raise Exception("not implemented")
 
@@ -205,7 +98,6 @@
     def __truediv__(self, other):
         """Implement module / scalar and module / module"""
         return _MathModule(operator.truediv, self, other)
->>>>>>> 0fe3d650
 
     def __rtruediv__(self, other):
         return _MathModule(operator.truediv, other, self)
@@ -231,14 +123,11 @@
     def find_params(self) -> MutableMapping[str, "Parameter"]:
         return self._find(Parameter)
 
-
     def find_state(self) -> MutableMapping[str, "State"]:
         return self._find(State)
 
-    def _find(self, cls, prefix="", include_root=False):
+    def _find(self, cls, prefix=""):
         result = {}
-        if prefix == "" and include_root and isinstance(self, cls):
-            result[""] = self
         for var_name, var_instance in vars(self).items():
             if isinstance(var_instance, cls):  # Top-level.
                 var_instance.name = f"{prefix}{var_name}"
@@ -248,17 +137,6 @@
                 result.update(var_instance._find(cls, prefix=f"{var_name}."))
         return result
 
-    def _set(self, var_name: str, factory: Callable[[], T]) -> Mapping[str, T]:
-        """Recursively set `var_name` to `factory()` for all submodules."""
-        modules = self._find(Module, include_root=True)
-        outputs = {}
-        for k, m in modules.items():
-            # print(f"Setting: {k}.{var_name}")
-            value = factory()
-            setattr(m, var_name, value)
-            outputs[k] = value
-        return outputs
-
     # NOTE: We need to take the params and state, as we cannot
     # find it anymore, since we have new classes when we call this!
     def copy_params_and_state_from(self, src_params, src_state):
@@ -267,10 +145,7 @@
 
 
 class _MathModule(Module):
-<<<<<<< HEAD
-=======
     """Implement various mathematical operations on modules, see base class."""
->>>>>>> 0fe3d650
 
     def __init__(self, op, left, right):
         super().__init__()
@@ -278,94 +153,6 @@
         self.left = left
         self.right = right
 
-<<<<<<< HEAD
-    def out(self, ts):
-        left = self._maybe_call(self.left, ts)
-        right = self._maybe_call(self.right, ts)
-        return self.op(left, right)
-
-    @staticmethod
-    def _maybe_call(module_or_number, ts):
-        if isinstance(module_or_number, Module):
-            return module_or_number(ts)
-        return module_or_number
-
-
-# TODO: Revisit the whole API.
-#  The idea of this class is to support modules that do not rely on a clock_signal.
-#  E.g. Envelope Generators.
-class InputLessModule(Module):
-
-    def get_output(self):
-        pass
-
-
-class GaussEnvelopeGenerator(InputLessModule):
-
-    def __init__(self, elen):
-        super().__init__()
-        self.cache = None
-        self.elen: Parameter = elen
-
-    def get_output(self):
-        elen = round(self.elen.get())
-        attack = np.linspace(0, 2, elen//4)
-        peak = np.linspace(2, 1, elen//10)
-        hold = np.ones(elen*2)
-        decay = np.linspace(1, 0, elen)#//8)
-        zeros = np.zeros(elen*4)
-        #return np.array(10*[np.exp(-(x-(elen/2))**2 * 0.001) for x in range(elen)])
-        #x = np.arange(elen)
-        #return 10*np.exp(-(x-(elen/2))**2 * 0.001)
-        return np.concatenate((attack,
-                               peak,
-                               hold,
-                               decay,
-                               zeros), 0)
-
-
-class EnvelopeGenerator(InputLessModule):
-
-    def __init__(self, elen):
-        super().__init__()
-        self.cache = None
-        self.elen: Parameter = elen
-
-    def get_output(self):
-        elen = round(self.elen.get())
-        attack = np.linspace(0, 1, elen)
-        peak = np.linspace(1, 1.1, elen//4)
-        hold = np.ones(elen)
-        decay = np.linspace(1, 0, elen*4)
-        return np.concatenate((attack, peak, hold, decay), 0)
-
-
-class ADSREnvelopeGenerator(InputLessModule):
-
-    def __init__(self, attack, decay, sustain, release, hold):
-        super().__init__()
-        self.attack = attack
-        self.decay = decay
-        self.sustain = sustain
-        self.release = release
-        self.hold = hold or Parameter(100)
-
-    def get_output(self):
-        t_attack = round(self.attack.get())
-        t_decay = round(self.decay.get())
-        sustain_height = self.sustain.get()
-        t_hold = round(self.hold.get())
-        t_release = round(self.release.get())
-
-        attack = np.linspace(0, 1, t_attack)
-        decay = np.linspace(1, sustain_height, t_decay)
-        hold = np.ones(t_hold) * sustain_height
-        release = np.linspace(sustain_height, 0, t_release)
-        return np.concatenate((attack, decay, hold, release), 0)
-
-
-
-=======
     def out(self, clock_signal: ClockSignal):
         left = self._maybe_call(self.left, clock_signal)
         right = self._maybe_call(self.right, clock_signal)
@@ -379,11 +166,8 @@
 
 
 @tests_helper.mark_for_testing(value=lambda: 1)
->>>>>>> 0fe3d650
 class Constant(Module):
-
     def __init__(self, value):
-        super().__init__()
         self.value = value
 
     def out(self, clock_signal: ClockSignal):
@@ -395,11 +179,7 @@
         #     print(self.previous_value, self.value, out[:10])
         # else:
         #     out = np.ones_like(ts) * self.value
-<<<<<<< HEAD
-        out = np.broadcast_to(self.value, clock_signal.ts.shape)
-=======
         out = np.broadcast_to(self.value, clock_signal.shape)
->>>>>>> 0fe3d650
         return out
 
     def __repr__(self):
@@ -444,18 +224,10 @@
             clip: If True, clip to [lo, hi] in `set`.
         """
         super().__init__(value)
-<<<<<<< HEAD
-        # TODO: Support selecting from a predefined set (e.g. all nice notes).
-        if lo is None:
-            lo = 0.1 * value
-        if not hi:
-            hi = max(1, 1.9 * value)
-=======
         if lo is None:
             lo = 0.1 * value
         if hi is None:
             hi = 1.9 * value
->>>>>>> 0fe3d650
         if hi < lo:
             raise ValueError
         self.lo, self.hi = lo, hi
@@ -465,9 +237,6 @@
         self.shift_multiplier = shift_multiplier
         self.clip = clip
 
-    def __repr__(self):
-        return f"Parameter({self.value},{self.knob})"
-
     def set(self, value):
         if self.clip:
             self.value = np.clip(value, self.lo, self.hi)
@@ -482,23 +251,14 @@
 @tests_helper.mark_for_testing()
 class Random(Module):
     """Output a constant random amplitude until a random change event changes the amplitude. Best explanation ever."""
-<<<<<<< HEAD
-    def __init__(self, max_amplitude, change_chance):
-        super().__init__()
-=======
     def __init__(self, max_amplitude: float = 1.0, change_chance: float = 0.5):
->>>>>>> 0fe3d650
         self.max_amplitude = max_amplitude
         self.p = change_chance
         self.amp = random.random() * self.max_amplitude
 
     def out(self, clock_signal: ClockSignal) -> np.ndarray:
         # random experiment
-<<<<<<< HEAD
-        frame_length, num_channels = clock_signal.ts.shape
-=======
         frame_length, num_channels = clock_signal.shape
->>>>>>> 0fe3d650
         res = np.empty((0, num_channels))
         while len(res) < frame_length:
             chance_in_frame = 1 - pow(1 - self.p, frame_length - len(res))
@@ -512,15 +272,10 @@
 
 @tests_helper.mark_for_testing()
 class SineSource(Module):
-<<<<<<< HEAD
-    def __init__(self, frequency: Module, amplitude=Parameter(1.0), phase=Parameter(0.0)):
-        super().__init__()
-=======
     def __init__(self,
                  frequency: Module = Constant(440.),
                  amplitude=Parameter(1.0),
                  phase=Parameter(0.0)):
->>>>>>> 0fe3d650
         self.frequency = frequency
         self.amplitude = amplitude
         self.phase = phase
@@ -540,12 +295,7 @@
 
 @tests_helper.mark_for_testing()
 class SawSource(Module):
-<<<<<<< HEAD
-    def __init__(self, frequency: Module, amplitude=Parameter(1.0), phase=Parameter(0.0)):
-        super().__init__()
-=======
     def __init__(self, frequency: Module = Constant(440.), amplitude=Parameter(1.0), phase=Parameter(0.0)):
->>>>>>> 0fe3d650
         self.frequency = frequency
         self.amplitude = amplitude
         self.phase = phase
@@ -555,26 +305,15 @@
         freq = self.frequency(clock_signal)
         phase = self.phase(clock_signal)
         period = 1 / freq
-<<<<<<< HEAD
-        # TODO: Do we need cumsum here?
-        out = 2 * (clock_signal.ts/period + phase
-                   - np.floor(1/2 + clock_signal.ts/period + phase)) * amp
-=======
         # TODO: Use cumsum
         ts = clock_signal.ts
         out = 2 * (ts/period + phase - np.floor(1/2 + ts/period + phase)) * amp
->>>>>>> 0fe3d650
         return out
 
 
 @tests_helper.mark_for_testing()
 class TriangleSource(Module):
-<<<<<<< HEAD
-    def __init__(self, frequency: Module, amplitude=Parameter(1.0), phase=Parameter(0.0)):
-        super().__init__()
-=======
     def __init__(self, frequency: Module = Constant(440.), amplitude=Parameter(1.0), phase=Parameter(0.0)):
->>>>>>> 0fe3d650
         self.frequency = frequency
         self.amplitude = amplitude
         self.phase = phase
@@ -584,10 +323,8 @@
         freq = self.frequency(clock_signal)
         phase = self.phase(clock_signal)
         period = 1 / freq
-<<<<<<< HEAD
-        # TODO: Do we need cumsum here?
-        out = (2 * np.abs(2 * (clock_signal.ts/period + phase
-                               - np.floor(1/2 + clock_signal.ts/period + phase))) - 1) * amp
+        ts = clock_signal.ts
+        out = (2 * np.abs(2 * (ts/period + phase - np.floor(1/2 + ts/period + phase))) - 1) * amp
         return out
 
 
@@ -596,136 +333,22 @@
         return np.random.random(clock_signal.ts.shape)
 
 
-
-=======
-        ts = clock_signal.ts
-        out = (2 * np.abs(2 * (ts/period + phase - np.floor(1/2 + ts/period + phase))) - 1) * amp
-        return out
-
-
 @tests_helper.mark_for_testing(inp=SineSource, carrier_frequency=SineSource)
->>>>>>> 0fe3d650
 class SineModulator(Module):
     def __init__(self, inp: Module, carrier_frequency: Module, inner_amplitude=Parameter(1.0)):
-        super().__init__()
         self.carrier = SineSource(carrier_frequency, amplitude=inner_amplitude)
         self.inp = inp
-<<<<<<< HEAD
-        self.out = self.carrier * self.inp
-=======
         # self.out = MultiplierModule(self.carrier, inp) # TODO: consider multiplier module for nice composition
 
     def out(self, clock_signal: ClockSignal):
         out = self.carrier(clock_signal) * self.inp(clock_signal)
         return out
->>>>>>> 0fe3d650
-
-
-class KernelGenerator(Module):
-    """
-    Takes a value generating function func and a length parameter.
-    Produces a kernel of length length for every ts, whose values are generated by func.
-    TODO: consider: could make func dependent on ts, or even have a func-generating Module
-    Returns a shape (frame_length, max_kernel_size, num_channels).
-    """
-
-    def __init__(self, func, length: Module):
-        super().__init__()
-        self.func = func  # function from t to [-1, 1]
-        self.length = length  # kernel length, a module
-
-    def out(self, clock_signal: ClockSignal) -> np.ndarray:
-        norm = lambda v: v / np.linalg.norm(v)
-        # we dont need the inp
-        lengths = self.length(clock_signal)  # shape (512, 1)
-        max_len = int(np.max(lengths))
-        frame_length, num_channels = lengths.shape
-        out = np.array([norm([self.func(i) if i < int(l) else 0 for i in range(max_len)]) for l in lengths])
-        return out.reshape((frame_length, max_len, num_channels))
-
-
-# TODO: WIP
-class FrameBuffer:
-    """Store multiple frames."""
-
-    def __init__(self):
-        self._buffer: Optional[collections.deque] = None
-
-    def push(self, frame: np.ndarray, max_frames_to_buffer: int):
-        buffer = self._update_buffer(frame.shape, max_frames_to_buffer)
-        buffer.append(frame)  # We append on the right.
-
-    def get(self) -> np.ndarray:
-        return np.concatenate(list(self.iter_buffered()), axis=0)
-
-    def iter_buffered(self) -> typing.Iterable[np.ndarray]:
-        assert self._buffer
-        return iter(self._buffer)
-
-    def _update_buffer(self, frame_shape: typing.Tuple[int, int], max_frames_to_buffer: int) -> collections.deque:
-        if self._buffer is None:
-            # Start out with just 0s
-            initial_buffer = [np.broadcast_to(0., frame_shape) for _ in range(max_frames_to_buffer)]
-            self._buffer = collections.deque(initial_buffer, maxlen=max_frames_to_buffer)
-            return self._buffer
-        if self._buffer.maxlen == max_frames_to_buffer:
-            return self._buffer
-        # If we land here, our buffer has a different `maxlen` than `max_frames_to_buffer`, and
-        # we need to either shrink or grow.
-        if self._buffer.maxlen > max_frames_to_buffer:  # Need to shrink
-            self._buffer = collections.deque(self._buffer[-max_frames_to_buffer:],
-                                             maxlen=max_frames_to_buffer)
-            return self._buffer
-        else:  # Need to grow
-            self._buffer = collections.deque(self._buffer, maxlen=max_frames_to_buffer)
-            while len(self._buffer) < max_frames_to_buffer:
-                self._buffer.appendleft(np.broadcast_to(0., frame_shape))
-            return self._buffer
-
-
-class KernelConvolver(Module):
-    """
-    Takes a kernel-generator to smooth the input.
-    TODO: some python loops seem unavoidable, but maybe there are numpy formulations to save effort.
-    """
-    def __init__(self, inp: Module, kernel_generator: Module):
-        super().__init__()
-        self.inp = inp
-        self.kernel_generator = kernel_generator
-        self.last_signal = None
-
-    def out(self, clock_signal: ClockSignal) -> np.ndarray:
-        if self.last_signal is None:
-            self.last_signal = clock_signal.zeros()
-<<<<<<< HEAD
-        num_samples, num_channels = clock_signal.ts.shape
-=======
-        num_samples, num_channels = clock_signal.shape
->>>>>>> 0fe3d650
-        inp = self.inp(clock_signal)
-        full_signal = np.concatenate((self.last_signal, inp), axis=0)
-        self.last_signal = inp
-        kernels = self.kernel_generator(clock_signal)
-        # shape must be (frame_length, max_kernel_size, num_channels)
-        frame_length, max_kernel_size, num_channels = kernels.shape
-        slices = np.concatenate([full_signal[i:i+max_kernel_size, :]
-                                 for i in range(frame_length - max_kernel_size + 1,
-                                                frame_length * 2 - max_kernel_size + 1)])
-        slices = slices.reshape(kernels.shape)
-        res_block = np.tensordot(slices, kernels, axes=[[1, 2], [1, 2]])
-        res = np.diag(res_block).reshape(clock_signal.shape)
-        return res
 
 
 @tests_helper.mark_for_testing(inp=SineSource)
 class SimpleLowPass(Module):
     """Simplest lowpass: average over previous <window> values"""
-<<<<<<< HEAD
-    def __init__(self, inp: Module, window_size: Module):
-        super().__init__()
-=======
     def __init__(self, inp: Module, window_size: Module = Constant(3.)):
->>>>>>> 0fe3d650
         self.window_size = window_size
         self.last_signal = State()
         self.inp = inp
@@ -733,23 +356,15 @@
     def out(self, clock_signal: ClockSignal):
         if not self.last_signal.is_set:
             self.last_signal.set(clock_signal.zeros())
-<<<<<<< HEAD
-        num_samples, num_channels = clock_signal.ts.shape
-=======
         num_samples, num_channels = clock_signal.shape
->>>>>>> 0fe3d650
-        input = self.inp(clock_signal)
+        inp = self.inp(clock_signal)
         # Shape: (2*num_frames, num_channels)
-        full_signal = np.concatenate((self.last_signal.get(), input), axis=0)
+        full_signal = np.concatenate((self.last_signal.get(), inp), axis=0)
         window_sizes = self.window_size(clock_signal)
         # TODO: Now we have one window size per frame. Seems reasonable?
         # Maybe we want to have a "MapsToSingleValueModule".
         window_size: int = max(1, round(float(np.mean(window_sizes))))
-<<<<<<< HEAD
-        mean_filter = np.ones((window_size,), dtype=clock_signal.ts.dtype) / window_size
-=======
         mean_filter = np.ones((window_size,), dtype=OUT_DTYPE) / window_size
->>>>>>> 0fe3d650
         result_per_channel = []
         start_time_index = num_samples - window_size + 1
         # Note that this for loop si over at most 2 elements!
@@ -758,68 +373,19 @@
                 # TODO: Check out `oaconvolve`?
                 scipy.signal.convolve(full_signal[start_time_index:, channel_i],
                                       mean_filter, "valid"))
-        self.last_signal.set(input)
+        self.last_signal.set(inp)
         output = np.stack(result_per_channel, axis=-1)  # Back to correct shape
-<<<<<<< HEAD
-        assert output.shape == clock_signal.ts.shape, (
-            output.shape, clock_signal.ts.shape, window_size, start_time_index)
-        return output
-
-
-class ButterworthFilter(Module):
-    """Simplest lowpass: average over previous <window> values"""
-    def __init__(self, inp: Module, f_low: Module, f_high: Module, mode: str = "hp", order: int = 10):
-        super().__init__()
-        self.last_signal = State()
-        self.inp = inp
-        self.f_low = f_low
-        self.f_high = f_high
-        self.mode = mode
-        self.order = order
-
-    def out(self, clock_signal: ClockSignal):
-        if not self.last_signal.is_set:
-            self.last_signal.set(clock_signal.zeros())
-        num_samples, num_channels = clock_signal.ts.shape
-        inp = self.collect("inp") <<  self.inp(clock_signal)
-        f_low = self.f_low(clock_signal)[0, 0]
-        f_high = self.f_high(clock_signal)[0, 0] + f_low
-
-        f_low = np.clip(f_low, 1e-10, SAMPLING_FREQUENCY/2)
-        f_high = np.clip(f_high, 1e-10, SAMPLING_FREQUENCY/2)
-
-        full_signal = np.concatenate((self.last_signal.get(), inp), axis=0)
-        self.last_signal.set(inp)
-        self.last_signal.set(inp)
-
-        fs = {"lp": f_low, "hp": f_high, "bp": (f_low, f_high)}[self.mode]
-        sos = get_me_some_butter(self.order, fs, self.mode)
-        filtered_signal = self.collect("filtered") << signal.sosfilt(sos, full_signal[:,0])[-num_samples:, np.newaxis]
-
-        #print(max(filtered_signal[-num_samples:, :]))
-        return filtered_signal[-num_samples:, :]
-
-
-@functools.lru_cache(maxsize=128)
-def get_me_some_butter(order, fs, mode):
-    print("MAKING BUTTER")
-    return signal.butter(order, fs, mode, fs=SAMPLING_FREQUENCY, output='sos')
-
-
-=======
         assert output.shape == clock_signal.shape, (output.shape, clock_signal.shape, window_size, start_time_index)
         return output
 
 
 # TODO: Add test, currently does not pass
 # @tests_helper.mark_for_testing(inp=SineSource, shape=SineSource)
->>>>>>> 0fe3d650
 class ShapeModulator(Module):
     """
     Modulate a given shape onto clicks in time domain. Nearby clicks will both get the shape, so they may overlap.
     """
     def __init__(self, inp: Module, shape: Module):
-        super().__init__()
         self.last_signal = None
         self.inp = inp
         self.shape = shape
@@ -834,17 +400,12 @@
         full_click_signal = np.concatenate((self.last_signal, click_signal), axis=0)
         out = scipy.signal.convolve(full_click_signal, shape, mode="valid")
         self.last_signal = click_signal
-<<<<<<< HEAD
-        return out[-clock_signal.ts.shape[0]:, :]
-=======
         return out[-clock_signal.shape[0]:, :]
->>>>>>> 0fe3d650
 
 
 class ShapeExp(Module):
     """Gives a signal of length shape_length"""
     def __init__(self, shape_length: int, decay=2.0, amplitude=1.0):
-        super().__init__()
         self.shape_length = shape_length
         self.decay = decay
         self.amplitude = amplitude
@@ -854,117 +415,45 @@
         return shape
 
 
-<<<<<<< HEAD
-class Lift(Module):
-    """Lifts a signal from [-1,1] to [0,1]"""
-    def __init__(self, inp: Module):
-        super().__init__()
-        self.inp = inp
-
-    def out(self, clock_signal: ClockSignal):
-        res = self.inp(clock_signal)
-        return res / 2 + 0.5
-
-
-class ScalarMultiplier(Module):
-    """Needed for inner generators, so that we can have a changing frequency that is, e.g., not just between [0,1] but
-    between [0,440]"""
-    # we could still pass a module as the value, instead of a constant float..
-    def __init__(self, inp: Module, value: float):
-        super().__init__()
-        self.inp = inp
-        self.value = value
-
-    def __call__(self, clock_signal: ClockSignal):
-        return self.inp(clock_signal) * self.value
-
-
-class Multiplier(Module):  # TODO: variadic input
-    def __init__(self, inp1: Module, inp2: Module):
-        super().__init__()
-        self.inp1 = inp1
-        self.inp2 = inp2
-
-    def out(self, clock_signal: ClockSignal):
-        return self.inp1(clock_signal) * self.inp2(clock_signal)
-
-
-class PlainMixer(Module):
-    """Adds all input signals without changing their amplitudes"""
-    def __init__(self, *args):
-        super().__init__()
-        self.args = args
-
-    def out(self, clock_signal: ClockSignal) -> np.ndarray:
-        inputs = iter(self.args)
-        output = next(inputs)(clock_signal)
-        for inp in inputs:
-            output += inp(clock_signal)
-        return output / len(self.args)
-
-
-# TODO: Not needed with suport for mul and add I think?
-class MultiScaler(Module):
-    """
-    Takes n input modules and n input amplitudes and produces n amplified output modules.
-    Combine with PlainMixer to create a Mixer.
-    """
-    pass #TODO
-
-
-=======
 @tests_helper.mark_for_testing()
->>>>>>> 0fe3d650
 class ClickSource(Module):
     """
     Creates a click track [...,0,1,0,...]
     One 1 per num_samples
     """
-<<<<<<< HEAD
-    def __init__(self, num_samples: Module):
-        super().__init__()
-=======
     def __init__(self, num_samples: Module = Constant(10)):
->>>>>>> 0fe3d650
         self.num_samples = num_samples
         self.counter = 0
 
     def out(self, clock_signal: ClockSignal) -> np.ndarray:
         num_samples = int(np.mean(self.num_samples(clock_signal))) # hack to have same blocksize per frame, like Lowpass...
         out = clock_signal.zeros()
-<<<<<<< HEAD
-        for i in range(int(np.ceil((clock_signal.ts.shape[0]-self.counter) / num_samples))):
-            out[self.counter + i * num_samples, :] = 1
-        self.counter += num_samples - (clock_signal.ts.shape[0] % num_samples)
-        self.counter = self.counter % clock_signal.ts.shape[0]
-=======
         #print("counter", self.counter)
         #print("num 1ones:", int(np.ceil((ts.shape[0]-self.counter) / num_samples)))
         for i in range(int(np.ceil((clock_signal.shape[0]-self.counter) / num_samples))):
             out[self.counter + i * num_samples, :] = 1
         self.counter += num_samples - (clock_signal.shape[0] % num_samples)
         self.counter = self.counter % clock_signal.shape[0]
->>>>>>> 0fe3d650
         self.counter = self.counter % num_samples
-
-        self.counter = self.collect("counter") << self.counter
-
         #print("click out", out)
         return out
         # TODO: buggy for num_samples greater than frame_length!
 
 
+
+
 ############################################
 # ======== Test composite modules ======== #
 
 
 # TODO: Import collecting mechanism
 def test_module(module: Module, num_frames=5, frame_length=2048, num_channels=1, sampling_frequency=44100, show=True):
+    import matplotlib.pyplot as plt
     res = []
     for i in range(num_frames):
         ts = (i*frame_length + np.arange(frame_length)) / sampling_frequency
         ts = ts[..., np.newaxis] * np.ones((1,))
-        out = module(ts)  # TODO: USe clocksignal
+        out = module(ts)
         res.append(out)
     res = np.concatenate(res)
     plt.plot(res)
@@ -983,13 +472,7 @@
 # @tests_helper.mark_for_testing()
 class ClickModulation(Module):
     def __init__(self):
-<<<<<<< HEAD
-        super().__init__()
-        #self.out = SineModulator(ShapeModulator(ClickSource(Parameter(400)), ShapeExp(200, decay=1.01)), carrier_frequency=Parameter(220))
-        self.wild_triangles = PlainMixer(*[TriangleSource(frequency=Random(220 * i, 0.000015)) for i in range(1, 3)])
-=======
         self.wild_triangles = sum(TriangleSource(frequency=Random(220 * i, 0.000015)) for i in range(1, 3))
->>>>>>> 0fe3d650
         self.out = KernelConvolver(self.wild_triangles, KernelGenerator(lambda x: 1, length=Parameter(100)))
         # test_module(self.out, num_frames=10)
 
@@ -997,7 +480,6 @@
 @tests_helper.mark_for_testing()
 class BabiesFirstSynthie(Module):
     def __init__(self):
-        super().__init__()
         self.lfo = SineSource(Parameter(1))
         self.sin0 = SineSource(frequency=Parameter(440*(2/3)*(2/3)))
         self.sin1 = SineSource(frequency=Parameter(440))
@@ -1015,376 +497,6 @@
         self.out = self.lowpass
 
 
-<<<<<<< HEAD
-class FreqFactors(enum.Enum):
-    OCTAVE = 2.
-    STEP = 1.059463
-
-
-
-
-
-@dataclasses.dataclass
-class StepSequencer(Module):
-
-    wave_generator_cls: typing.Type[Module]
-    base_frequency: Parameter
-    bpm: Parameter
-    melody: typing.Sequence[int]
-    steps: typing.Sequence[int]
-    # Gate mode:
-    # - H: hold for the step count,    XXXXXX
-    # - E: Sound for each step count   X X X
-    # - F: Sound for first step count  X
-    # - S: Skip, no sound
-    # gate='HSHSHS'
-    gate: str
-    melody_randomizer: Optional[Parameter] = None
-    env_param: Parameter = None
-    envelope: Module = None
-
-    def __post_init__(self):
-        self.collect = collector_lib.FakeCollector()
-        #assert all(1 <= m <= 12 for m in self.melody), self.melody
-        self.seq_len = len(self.melody)
-        self.frequency = Parameter(1)
-        self.waveform_generator = self.wave_generator_cls(frequency=self.frequency)
-
-        self.gate = "".join(itertools.islice(itertools.cycle(self.gate),
-                                             len(self.melody)))
-
-        self.melody_cycler = _Cycler(self.melody)
-
-        self.trigger = TriggerMaker(self.bpm)
-        self.env_param = self.env_param or Parameter(200)
-        self.envelope_generator = self.envelope or EnvelopeGenerator(self.env_param)
-        self.envelope_future_cache = FutureCache()
-
-        if self.melody_randomizer:
-            # TODO
-            class BinaryTrigger(Module):
-
-                def __init__(self, m: Module):
-                    super().__init__()
-                    self.m = m
-                    self.prev_t = False
-
-                def out(self, clock_signal: ClockSignal):
-                    t = self.m(clock_signal).max() > 0
-                    # TODO: BUG
-                    if t and t != self.prev_t:
-                        signal = 1.
-                    else:
-                        signal = 0.
-                    self.prev_t = t
-                    return clock_signal.add_channel_dim(np.array([signal]))
-
-            self.melody_randomizer_trigger = BinaryTrigger(self.melody_randomizer)
-        else:
-            self.melody_randomizer_trigger = None
-
-    def copy(self, **kwargs):
-        return dataclasses.replace(self, **kwargs)
-
-    def out(self, clock_signal: ClockSignal) -> np.ndarray:
-
-        if self.melody_randomizer_trigger:
-            trigger = self.melody_randomizer_trigger(clock_signal).max() > 0
-            if trigger:
-                # num_steps = len(self.melody_cycler.xs)
-                base = random.choices([(3*i)%12 for i in range(12)], k=random.randint(3, 32))
-                random.shuffle(base)
-                print("New melody", base)
-                self.melody_cycler.xs = base
-                self.melody_cycler.i = 0
-
-
-        triggers = self.collect("triggers") << self.trigger(clock_signal)
-        # (E,), E >>> num_samples
-        envelope = self.collect("raw") << self.envelope_generator.get_output()
-        # (E+T,)
-        future = self.collect("future") << _scatter_into_mask(triggers, envelope)
-
-        current_i = clock_signal.sample_indices[0]
-        self.envelope_future_cache.prepare(current_i, num_samples=clock_signal.num_samples)
-        self.envelope_future_cache.add(future)
-
-        current_envelope = self.collect("envelope") << self.envelope_future_cache.get(
-            clock_signal.num_samples)
-
-
-        # Convert to array
-        melody = to_melody(triggers, self.melody_cycler)
-        melody = clock_signal.add_channel_dim(melody)
-        base_freq = self.base_frequency(clock_signal)[0]
-        melody = self.collect("melody") << melody
-        gate = "H"  # TODO...
-        if gate == "H":
-            self.frequency.set(base_freq * FreqFactors.STEP.value ** melody)
-            return self.waveform_generator(clock_signal) * current_envelope.reshape(-1, 1)
-        elif gate == "S":
-            return clock_signal.zeros()
-
-
-class _Cycler:
-    """Cycles between `xs` with a nice interface."""
-
-    def __init__(self, xs):
-        self.xs = xs
-        self.i = 0
-
-    @property
-    def current(self):
-        return self.xs[self.i]
-
-    def inc(self):
-        self.i = (self.i + 1) % len(self.xs)
-
-
-def _scatter_into_mask(mask, arr):
-    """Put `arr` into output wherever `mask` is 1.
-
-    E.g:
-        arr =    np.array([5, 4, 3, 2, 1])
-        mask =   np.array([0, 0, 1, 0, 0, 0, 0, 0, 1, 0, 0, 0,...])
-        output = np.array([0, 0, 5, 4, 3, 2, 1, 0, 5, 4, 3, 2, ...])
-
-        arr =    np.array([5, 4, 3, 2, 1])
-        mask  =   [1, 0]
-        output =  [5, 4, 3, 2, 1]
-
-        arr =    np.array([5, 4, 3, 2, 1])
-        mask =   np.array([0, 0, 1, 0, 0, 1, 0, 0, 0,...])
-        output = np.array([0, 0, 5, 4, 3, 5, 4, 3, 2, ...])
-
-    Revisit after https://stackoverflow.com/questions/70047986/replace-a-single-value-with-multiple-values/70048906#70048906
-    """
-    mask_len, arr_len = mask.shape[0], arr.shape[0]
-    output = np.zeros((mask_len + arr_len, ), dtype=arr.dtype)
-    last_index = 0
-    for i, x in enumerate(mask):
-        if x > 0.5:
-            output[i:i + arr_len] = arr
-            last_index = i + arr_len
-    return output[:last_index]
-
-
-def to_melody(trigger, melody: _Cycler):
-    trigger = trigger[:, 0]  # TODO: first channel.
-    output = []
-    i, = np.where(trigger > 0.5)
-    for split in np.split(trigger, i):
-        if len(split) == 0:  # First element of trigger is a 1.
-            continue
-        if split[0] > 0.5:
-            melody.inc()
-        output.append(np.ones_like(split) * melody.current)
-    return np.concatenate(output, 0)
-
-
-class Reverb(Module):
-    def __init__(self, m, alpha: Module, max_decay: Module):
-        super().__init__()
-        self.m = m
-        self.max_decay = max_decay
-        self.alpha = alpha
-        self.num_decays = 50
-        self.state = State(initial_value=None)
-
-    def out(self, clock_signal: ClockSignal) -> np.ndarray:
-        if self.state.get() is None or self.state.get().maxlen != self.num_decays:
-            self.state.set(collections.deque((clock_signal.zeros() for _ in range(self.num_decays)),
-                                             maxlen=self.num_decays))
-        d = self.state.get()
-
-        max_decay = self.max_decay(clock_signal)[0, 0]
-        alpha = self.alpha(clock_signal)[0, 0]
-        decays = np.array([1/max(1e-4, (2**(alpha*i))) for i in range(self.num_decays)]) * max_decay
-        o = self.m(clock_signal) + sum(decay * s for decay, s in zip(reversed(decays), d))
-        d.append(o)
-        self.state.set(d)
-        return o
-
-
-
-class BaseDrum(Module):
-    def __init__(self):
-        super().__init__()
-
-
-class FooBar(Module):
-    def __init__(self):
-        super().__init__()
-
-        self.base_freq = Parameter(220, lo=220 / 4, hi=440, knob="r_mixer_hi", key="u", clip=True)
-        self.bpm = Parameter(160, lo=10, hi=300, knob="r_tempo")
-
-        self.env_param_bass = Parameter(200, lo=100, hi=20000, knob="r_mixer_mi", key="b", clip=True)
-        self.env_param_foo = Parameter(200, lo=100, hi=20000, knob="r_mixer_lo", key="c", clip=True)
-
-        self.melody1 = StepSequencer(
-            wave_generator_cls=TriangleSource,
-            base_frequency=self.base_freq,
-            bpm=self.bpm,
-            melody=[0, 0, 0, 4, 0, 0, 0, 12, 0, 0, 0, 4],
-            steps=[1],
-            gate='H',
-            env_param=self.env_param_foo,
-            #melody_randomizer=Parameter(0, knob="r_4"),
-        )
-
-        self.melody2 = self.melody1.copy(
-            base_frequency=self.base_freq * (FreqFactors.STEP.value ** 7))
-        self.melody3 = self.melody1.copy(
-            base_frequency=self.base_freq * (FreqFactors.STEP.value ** 4))
-
-        self.melody = (self.melody1 +
-                       self.melody2 +
-                       self.melody3)
-
-        self.attack_t = Parameter(200, lo=1, hi=2000, knob="fx1_0")
-        self.decay_t = Parameter(10, lo=1, hi=20000, knob="fx1_1")
-        self.sustain_t = Parameter(0.5, lo=0.01, hi=1., knob="fx1_2")
-        self.release_t = Parameter(200, lo=1, hi=10000, knob="fx1_3")
-        self.hold_t = Parameter(200)
-
-        self.bass = self.melody1.copy(
-            wave_generator_cls=SineSource,
-            bpm=self.bpm/2,
-            melody=[1, 4],#random.choices([1,2,4,7,9], k=3),
-            env_param=self.env_param_bass,
-            envelope=ADSREnvelopeGenerator(
-                self.attack_t,
-                self.decay_t,
-                self.sustain_t,
-                self.release_t,
-                self.hold_t,
-            ),
-            base_frequency=self.base_freq / 4)
-
-        self.mixer = Parameter(0.5, lo=0., hi=.8, knob="fx2_1", key="q", clip=True)
-        self.mixer_m = Parameter(0.5, lo=0., hi=.8, knob="fx2_2", key="w", clip=True)
-
-        self.out = (self.mixer * self.melody +
-                    self.mixer_m * self.bass * 2
-        )
-
-
-        return
-
-
-
-        self.out = (self.mixer_m * 1/3*(self.melody1 + self.melody2 + self.melody3)
-                    + self.mixer * self.bass)
-
-
-P = Parameter
-from scipy import signal
-
-
-class Buttering(Module):
-    def __init__(self):
-        super().__init__()
-
-        self.base_freq = Parameter(220, lo=220/4, hi=440, key="q")
-        self.base_freq2 = Parameter(220/4, lo=220/16, hi=440, key="w")
-        self.bpm = Parameter(100, lo=10, hi=300, key="e", clip=True)
-        bpm_melody = self.bpm * 2
-        self.e =Parameter(2000, key="x")
-        self.melody_highs = StepSequencer(
-            SawSource,
-            self.base_freq,
-            bpm_melody,
-            melody=[1, 0, 12, 11, 8, 1],
-            #melody=[1, 2, 3, 4],
-            steps=[1],
-            gate='SSSH',
-            envelope=EnvelopeGenerator(self.e),
-            melody_randomizer=Parameter(0, knob="z")
-        )
-        self.melody_lows = self.melody_highs.copy(base_frequency=self.base_freq/2,
-                                                  wave_generator_cls=SawSource,)
-
-        self.mixer_c1 = Parameter(0.5, lo=0, hi=1.5, knob="fx2_1")
-        self.mixer_c2 = Parameter(0.5, lo=0, hi=1.5, knob="fx2_2")
-        self.melody = (self.mixer_c1 * self.melody_highs +
-                       self.mixer_c2 * self.melody_lows)
-
-        self.step_bass = StepSequencer(
-            wave_generator_cls=SineSource,
-            base_frequency=self.base_freq2,
-            bpm=self.bpm,
-            melody=[1, 5, 3, 5],
-            steps=[1],
-            gate="SSSH")
-
-        self.filtered = ButterworthFilter(inp=self.melody+self.step_bass*2, f_low=P(0.01, key="g"), f_high=P(10000, key="h"), mode="bp")
-        self.out = self.filtered
-
-
-
-
-class StepSequencing(Module):
-    def __init__(self):
-        super().__init__()
-        self.base_freq = Parameter(220, lo=220/4, hi=440, knob="r_mixer_hi")
-        self.base_freq2 = Parameter(220/4, lo=220/16, hi=440, knob="r_mixer_mi")
-        self.bpm = Parameter(100, lo=10, hi=300, knob="r_tempo")
-        bpm_melody = self.bpm * 2
-        self.melody_highs = StepSequencer(
-            SawSource,
-            self.base_freq,
-            bpm_melody,
-            melody=[1,2,3,4,5,6,7,8],
-            #melody=[1, 2, 3, 4],
-            steps=[1],
-            gate='SSSH',
-            melody_randomizer=Parameter(0, knob="r_4")
-        )
-        self.melody_lows = self.melody_highs.copy(base_frequency=self.base_freq/2,
-                                                  wave_generator_cls=SawSource,)
-
-        self.mixer_c1 = Parameter(0.5, lo=0, hi=1.5, knob="fx2_1")
-        self.mixer_c2 = Parameter(0.5, lo=0, hi=1.5, knob="fx2_2")
-        self.melody = (self.mixer_c1 * self.melody_highs +
-                       self.mixer_c2 * self.melody_lows)
-
-        self.lp_melody = SimpleLowPass(
-            self.melody, window_size=Parameter(10, hi=2000, key="w",
-                                               knob="fx2_3"))
-
-        self.step_bass = StepSequencer(
-            wave_generator_cls=SineSource,
-            base_frequency=self.base_freq2,
-            bpm=self.bpm,
-            melody=[1, 5, 3, 5],
-            steps=[1],
-            gate="SSSH")
-
-
-#        self.step_highs = StepSequencer(
-#            wave_generator_cls=SineSource,
-#            base_frequency=Parameter(220),
-#            bpm=self.bpm,
-#            melody=[1, 1, 1, 1],
-#            steps=[1],
-#            gate="SHSH")
-
-
-        self.out = self.lp_melody  # + self.step_bass  # + self.step_highs
-
-
-class TestModule(Module):
-    def __init__(self):
-        super().__init__()
-        for i in range(100):
-            setattr(self, f"freq{i}", Parameter(i))
-            setattr(self, f"sin{i}", SawSource(frequency=getattr(self, f"freq{i}")))
-        self.lp = SimpleLowPass(self.sin0, window_size=Parameter(2))
-
-
-=======
->>>>>>> 0fe3d650
 # TODO: Make type, it needs set() and get()
 ParamOrState = Union[Parameter, State]
 
@@ -1399,91 +511,4 @@
         else:
             target.pop(k)
     if target:  # Some params were not set -> ignore.
-<<<<<<< HEAD
-        pass
-
-
-class FutureCache:
-
-    def __init__(self):
-        self.curr_arr = np.zeros((10,), dtype=np.float32)
-        self.curr_i = 0
-
-    def prepare(self, i, num_samples):
-        if i > self.curr_i:
-            self.curr_arr = self.curr_arr[num_samples:]
-            self.curr_i = i
-
-    def _adapt_arr_len(self, arr_len):
-        if arr_len <= self.curr_arr.shape[0]:
-            return
-        missing_zeros = np.zeros((arr_len - self.curr_arr.shape[0],), dtype=self.curr_arr.dtype)
-        self.curr_arr = np.concatenate((self.curr_arr, missing_zeros), axis=0)
-
-    def get(self, num_samples):
-        self._adapt_arr_len(num_samples)
-        return self.curr_arr[:num_samples]
-
-    def add(self, arr):
-        assert len(arr.shape) == 1, arr.shape  # TODO: GENERALIZE
-        self._adapt_arr_len(arr.shape[0])
-        self.curr_arr[:arr.shape[0]] = np.add(self.curr_arr[:arr.shape[0]], arr)
-
-
-class TriggerMaker(Module):
-
-    def __init__(self, bpm: Module):
-        self.bpm = bpm
-
-    def out(self, clock_signal: ClockSignal):
-        bpm = self.bpm(clock_signal).max().round()  # TODO
-        bps = bpm / 60  # Per second.
-        period_in_sec = 1/bps
-        period_in_sample_space = round(period_in_sec * clock_signal.sample_rate)
-        return clock_signal.add_channel_dim(
-            (clock_signal.sample_indices % period_in_sample_space) == 0)
-
-
-def _intersperse_gaps(vs, gap_len=100):
-    o = []
-    _, *shape = vs[0].shape
-    gap = np.zeros((gap_len, *shape))
-    for v in vs:
-        o.append(v)
-        o.append(gap)
-    o.pop()
-    return o
-
-
-def plot_module(synthie_cls, plot=("(melody1|bass).*",), num_steps=4):
-    m = synthie_cls()
-    #m.env_param_foo.set(10000)
-    #m.bpm.set(1000)
-
-    clock = Clock(num_samples=2048, num_channels=1, sample_rate=44100)
-    ts, output = m.collect_data(num_steps=num_steps, clock=clock)
-    output_to_plot = [(k, vs) for k, vs in output
-                      if any(re.fullmatch(r, k) for r in plot)]
-
-    s = plot_lib.Subplots(nrows=len(output_to_plot), width=10)
-    for k, vs in output_to_plot:
-        ax = s.next_ax()
-        vs_arr = np.concatenate(vs, axis=0)
-        if vs_arr.shape[0] == ts.shape[0]:
-            ax.plot(ts, vs_arr, label=k)
-            for i in range(1, num_steps):
-                ax.axvline(ts[round(i/num_steps*ts.shape[0])], ls=":")
-        else:
-            i = 0
-            for v in vs:
-                ax.plot(range(i, i+len(v)), v, label=k)
-                i += len(v) + 100
-        ax.legend()
-    plt.show()
-
-
-if __name__ == '__main__':
-    plot_module(Buttering, plot=[".*"])
-=======
-        pass
->>>>>>> 0fe3d650
+        pass