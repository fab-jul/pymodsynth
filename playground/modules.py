--- conflicted
+++ resolved
@@ -1,15 +1,4 @@
-<<<<<<< HEAD
-import operator
-from functools import reduce, lru_cache
-from typing import Mapping, Union, MutableMapping, Optional, NamedTuple
-
-import numpy as np
-from playground import midi_lib
-from playground.tests import helper as tests_helper
-import time
-import random
-
-=======
+
 import collections
 import dataclasses
 import enum
@@ -35,7 +24,6 @@
 
 import matplotlib.pyplot as plt
 import numpy as np
->>>>>>> a9145008
 import scipy
 import scipy.signal
 
@@ -112,12 +100,10 @@
         self._value = value
 
 
-<<<<<<< HEAD
-=======
+
 T = TypeVar("T")
 
 
->>>>>>> a9145008
 class Module:
     """
     Module :: Signal -> Signal, in particular:
@@ -128,11 +114,9 @@
     the module graph defined in its constructor.
     A subclass should overwrite self.out, respecting its signature.
     """
-<<<<<<< HEAD
-    measure_time = False
-
-    def out(self, clock_signal: ClockSignal) -> np.ndarray:
-        raise Exception("not implemented")
+
+    def __rtruediv__(self, other):
+        return _MathModule(operator.truediv, other, self)
 
     def __mul__(self, other):
         """Implement module * scalar and module * module."""
@@ -145,13 +129,10 @@
     def __truediv__(self, other):
         """Implement module / scalar and module / module"""
         return _MathModule(operator.truediv, self, other)
-=======
->>>>>>> a9145008
 
     def __rtruediv__(self, other):
         return _MathModule(operator.truediv, other, self)
 
-<<<<<<< HEAD
     def __add__(self, other):
         """Implement module + scalar and module + module"""
         return _MathModule(operator.add, self, other)
@@ -165,40 +146,6 @@
 
     def __rsub__(self, other):
         return _MathModule(operator.sub, other, self)
-
-    # TODO: Describe why we have call and out (in short: for convenicence)
-    def __call__(self, clock_signal: ClockSignal) -> np.ndarray:
-        return self.out(clock_signal)
-=======
-    def __mul__(self, other):
-        """Implement module * scalar and module * module."""
-        return _MathModule(operator.mul, self, other)
-
-    def __rmul__(self, other):
-        """Implement scalar * module."""
-        return self * other
-
-    def __truediv__(self, other):
-        """Implement module / scalar and module / module"""
-        return _MathModule(operator.truediv, self, other)
-
-    def __rtruediv__(self, other):
-        return _MathModule(operator.truediv, other, self)
-
-    def __add__(self, other):
-        """Implement module + scalar and module + module"""
-        return _MathModule(operator.add, self, other)
-
-    def __radd__(self, other):
-        return self + other
-
-    def __sub__(self, other):
-        """Implement module - scalar and module - module"""
-        return _MathModule(operator.sub, self, other)
-
-    def __rsub__(self, other):
-        return _MathModule(operator.sub, other, self)
->>>>>>> a9145008
 
     # TODO: Describe why we have call and out (in short: for convenicence)
     def __call__(self, clock_signal: ClockSignal) -> np.ndarray:
@@ -208,12 +155,6 @@
                              f"Shapes are {out.shape} vs. {clock_signal.shape}.")
         return out
 
-<<<<<<< HEAD
-    def find_state(self) -> MutableMapping[str, "State"]:
-        return self._find(State)
-
-    def _find(self, cls, prefix=""):
-=======
     def get_params_by_name(self) -> MutableMapping[str, "Parameter"]:
         return self._get(Parameter)
 
@@ -222,7 +163,6 @@
 
     def _get(self, cls: Type[T], prefix="", include_root=True) -> MutableMapping[str, T]:
         """Recursively find all instances of `cls`."""
->>>>>>> a9145008
         result = {}
         for var_name, var_instance in vars(self).items():
             if isinstance(var_instance, cls):  # Top-level.
@@ -235,8 +175,6 @@
                 result.update(var_instance._get(cls, prefix=f"{var_name}."))
         return result
 
-<<<<<<< HEAD
-=======
     def _set(self, var_name: str, factory: Callable[[], T]) -> Mapping[str, T]:
         """Recursively set `var_name` to `factory()` for all submodules."""
         modules = self._get(Module, include_root=True)
@@ -248,7 +186,6 @@
             outputs[k] = value
         return outputs
 
->>>>>>> a9145008
     # NOTE: We need to take the params and state, as we cannot
     # find it anymore, since we have new classes when we call this!
     def copy_params_and_state_from(self, src_params, src_state):
@@ -367,20 +304,13 @@
         self.set(self.lo + self.span * rel_value)
 
 
-<<<<<<< HEAD
 P = Parameter
 
-
-=======
->>>>>>> a9145008
 @tests_helper.mark_for_testing()
 class Random(Module):
     """Output a constant random amplitude until a random change event changes the amplitude. Best explanation ever."""
     def __init__(self, max_amplitude: float = 1.0, change_chance: float = 0.5):
-<<<<<<< HEAD
-=======
-        super().__init__()
->>>>>>> a9145008
+        super().__init__()
         self.max_amplitude = max_amplitude
         self.p = change_chance
         self.amp = random.random() * self.max_amplitude
@@ -403,14 +333,9 @@
 class SineSource(Module):
     def __init__(self,
                  frequency: Module = Constant(440.),
-<<<<<<< HEAD
-                 amplitude=Parameter(1.0),
-                 phase=Parameter(0.0)):
-=======
                  amplitude=Constant(1.0),
                  phase=Constant(0.0)):
         super().__init__()
->>>>>>> a9145008
         self.frequency = frequency
         self.amplitude = amplitude
         self.phase = phase
@@ -430,12 +355,8 @@
 
 @tests_helper.mark_for_testing()
 class SawSource(Module):
-<<<<<<< HEAD
-    def __init__(self, frequency: Module = Constant(440.), amplitude=Parameter(1.0), phase=Parameter(0.0)):
-=======
     def __init__(self, frequency: Module = Constant(440.), amplitude=Constant(1.0), phase=Constant(0.0)):
         super().__init__()
->>>>>>> a9145008
         self.frequency = frequency
         self.amplitude = amplitude
         self.phase = phase
@@ -453,12 +374,8 @@
 
 @tests_helper.mark_for_testing()
 class TriangleSource(Module):
-<<<<<<< HEAD
-    def __init__(self, frequency: Module = Constant(440.), amplitude=Parameter(1.0), phase=Parameter(0.0)):
-=======
     def __init__(self, frequency: Module = Constant(440.), amplitude=Constant(1.0), phase=Constant(0.0)):
         super().__init__()
->>>>>>> a9145008
         self.frequency = frequency
         self.amplitude = amplitude
         self.phase = phase
@@ -480,44 +397,15 @@
 
 @tests_helper.mark_for_testing(inp=SineSource, carrier_frequency=SineSource)
 class SineModulator(Module):
-<<<<<<< HEAD
-    def __init__(self, inp: Module, carrier_frequency: Module, inner_amplitude=Parameter(1.0)):
+    def __init__(self, inp: Module, carrier_frequency: Module, inner_amplitude=Constant(1.0)):
+        super().__init__()
         self.carrier = SineSource(carrier_frequency, amplitude=inner_amplitude)
         self.inp = inp
         # self.out = MultiplierModule(self.carrier, inp) # TODO: consider multiplier module for nice composition
-=======
-    def __init__(self, inp: Module, carrier_frequency: Module, inner_amplitude=Constant(1.0)):
-        super().__init__()
-        self.carrier = SineSource(carrier_frequency, amplitude=inner_amplitude)
-        self.inp = inp
-        # self.out = MultiplierModule(self.carrier, inp) # TODO: consider multiplier module for nice composition
 
     def out(self, clock_signal: ClockSignal):
         out = self.carrier(clock_signal) * self.inp(clock_signal)
         return out
-
-
-class KernelGenerator(Module):
-    """
-    Takes a value generating function func and a length parameter.
-    Produces a kernel of length length for every ts, whose values are generated by func.
-    TODO: consider: could make func dependent on ts, or even have a func-generating Module
-    Returns a shape (frame_length, max_kernel_size, num_channels).
-    """
-
-    def __init__(self, func, length: Module):
-        super().__init__()
-        self.func = func  # function from t to [-1, 1]
-        self.length = length  # kernel length, a module
-
-    def out(self, clock_signal: ClockSignal) -> np.ndarray:
-        norm = lambda v: v / np.linalg.norm(v)
-        # we dont need the inp
-        lengths = self.length(clock_signal)  # shape (512, 1)
-        max_len = int(np.max(lengths))
-        frame_length, num_channels = lengths.shape
-        out = np.array([norm([self.func(i) if i < int(l) else 0 for i in range(max_len)]) for l in lengths])
-        return out.reshape((frame_length, max_len, num_channels))
 
 
 # TODO: WIP
@@ -559,84 +447,6 @@
             return self._buffer
 
 
-class KernelConvolver(Module):
-    """
-    Takes a kernel-generator to smooth the input.
-    TODO: some python loops seem unavoidable, but maybe there are numpy formulations to save effort.
-    """
-    def __init__(self, inp: Module, kernel_generator: Module):
-        super().__init__()
-        self.inp = inp
-        self.kernel_generator = kernel_generator
-        self.last_signal = None
-
-    def out(self, clock_signal: ClockSignal) -> np.ndarray:
-        if self.last_signal is None:
-            self.last_signal = clock_signal.zeros()
-        num_samples, num_channels = clock_signal.shape
-        inp = self.inp(clock_signal)
-        full_signal = np.concatenate((self.last_signal, inp), axis=0)
-        self.last_signal = inp
-        kernels = self.kernel_generator(clock_signal)
-        # shape must be (frame_length, max_kernel_size, num_channels)
-        frame_length, max_kernel_size, num_channels = kernels.shape
-        slices = np.concatenate([full_signal[i:i+max_kernel_size, :]
-                                 for i in range(frame_length - max_kernel_size + 1,
-                                                frame_length * 2 - max_kernel_size + 1)])
-        slices = slices.reshape(kernels.shape)
-        res_block = np.tensordot(slices, kernels, axes=[[1, 2], [1, 2]])
-        res = np.diag(res_block).reshape(clock_signal.shape)
-        return res
->>>>>>> a9145008
-
-    def out(self, clock_signal: ClockSignal):
-        out = self.carrier(clock_signal) * self.inp(clock_signal)
-        return out
-
-<<<<<<< HEAD
-
-=======
->>>>>>> a9145008
-@tests_helper.mark_for_testing(inp=SineSource)
-class SimpleLowPass(Module):
-    """Simplest lowpass: average over previous <window> values"""
-    def __init__(self, inp: Module, window_size: Module = Constant(3.)):
-        self.window_size = window_size
-        self.last_signal = State()
-        self.inp = inp
-
-    def out(self, clock_signal: ClockSignal):
-        if not self.last_signal.is_set:
-            self.last_signal.set(clock_signal.zeros())
-        num_samples, num_channels = clock_signal.shape
-<<<<<<< HEAD
-        inp = self.inp(clock_signal)
-=======
-        input = self.inp(clock_signal)
->>>>>>> a9145008
-        # Shape: (2*num_frames, num_channels)
-        full_signal = np.concatenate((self.last_signal.get(), inp), axis=0)
-        window_sizes = self.window_size(clock_signal)
-        # TODO: Now we have one window size per frame. Seems reasonable?
-        # Maybe we want to have a "MapsToSingleValueModule".
-        window_size: int = max(1, round(float(np.mean(window_sizes))))
-        mean_filter = np.ones((window_size,), dtype=OUT_DTYPE) / window_size
-        result_per_channel = []
-        start_time_index = num_samples - window_size + 1
-        # Note that this for loop si over at most 2 elements!
-        for channel_i in range(num_channels):
-            result_per_channel.append(
-                # TODO: Check out `oaconvolve`?
-                scipy.signal.convolve(full_signal[start_time_index:, channel_i],
-                                      mean_filter, "valid"))
-        self.last_signal.set(inp)
-        output = np.stack(result_per_channel, axis=-1)  # Back to correct shape
-        assert output.shape == clock_signal.shape, (output.shape, clock_signal.shape, window_size, start_time_index)
-        return output
-
-
-<<<<<<< HEAD
-=======
 @tests_helper.mark_for_testing(inp=SineSource)
 class ButterworthFilter(Module):
     """Simplest lowpass: average over previous <window> values"""
@@ -679,76 +489,6 @@
 def get_me_some_butter(order, fs, mode):
     print("MAKING BUTTER")
     return signal.butter(order, fs, mode, fs=SAMPLING_FREQUENCY, output='sos')
-
-
->>>>>>> a9145008
-# TODO: Add test, currently does not pass
-# @tests_helper.mark_for_testing(inp=SineSource, shape=SineSource)
-class ShapeModulator(Module):
-    """
-    Modulate a given shape onto clicks in time domain. Nearby clicks will both get the shape, so they may overlap.
-    """
-    def __init__(self, inp: Module, shape: Module):
-        self.last_signal = None
-        self.inp = inp
-        self.shape = shape
-
-    def out(self, clock_signal: ClockSignal):
-        if self.last_signal is None:
-            self.last_signal = clock_signal.zeros()
-        click_signal = self.inp(clock_signal)
-        # like in SimpleLowpass, we really want a different window for every click. but for the moment,
-        # we just use a single window for the whole frame
-        shape = self.shape(clock_signal)
-        full_click_signal = np.concatenate((self.last_signal, click_signal), axis=0)
-        out = scipy.signal.convolve(full_click_signal, shape, mode="valid")
-        self.last_signal = click_signal
-        return out[-clock_signal.shape[0]:, :]
-
-
-class ShapeExp(Module):
-    """Gives a signal of length shape_length"""
-    def __init__(self, shape_length: int, decay=2.0, amplitude=1.0):
-        self.shape_length = shape_length
-        self.decay = decay
-        self.amplitude = amplitude
-
-    def out(self, clock_signal: ClockSignal) -> np.ndarray:
-        shape = np.array([self.amplitude / pow(self.decay, i) for i in range(self.shape_length)]).reshape(-1,1)
-        return shape
-
-
-@tests_helper.mark_for_testing()
-class ClickSource(Module):
-    """
-    Creates a click track [...,0,1,0,...]
-    One 1 per num_samples
-    """
-    def __init__(self, num_samples: Module = Constant(10)):
-<<<<<<< HEAD
-=======
-        super().__init__()
->>>>>>> a9145008
-        self.num_samples = num_samples
-        self.counter = 0
-
-    def out(self, clock_signal: ClockSignal) -> np.ndarray:
-        num_samples = int(np.mean(self.num_samples(clock_signal))) # hack to have same blocksize per frame, like Lowpass...
-        out = clock_signal.zeros()
-<<<<<<< HEAD
-        #print("counter", self.counter)
-        #print("num 1ones:", int(np.ceil((ts.shape[0]-self.counter) / num_samples)))
-=======
->>>>>>> a9145008
-        for i in range(int(np.ceil((clock_signal.shape[0]-self.counter) / num_samples))):
-            out[self.counter + i * num_samples, :] = 1
-        self.counter += num_samples - (clock_signal.shape[0] % num_samples)
-        self.counter = self.counter % clock_signal.shape[0]
-        self.counter = self.counter % num_samples
-        #print("click out", out)
-        return out
-        # TODO: buggy for num_samples greater than frame_length!
-
 
 
 
@@ -777,21 +517,7 @@
     """Lifts a signal from [-1,1] to [0,1]"""
     return a / 2 + 0.5
 
-
-# TODO: Currently does not test atm.
-# @tests_helper.mark_for_testing()
-class ClickModulation(Module):
-    def __init__(self):
-        self.wild_triangles = sum(TriangleSource(frequency=Random(220 * i, 0.000015)) for i in range(1, 3))
-<<<<<<< HEAD
-        self.out = KernelConvolver(self.wild_triangles, KernelGenerator(lambda x: 1, length=Parameter(100)))
-        # test_module(self.out, num_frames=10)
-
-=======
-        self.out = KernelConvolver(self.wild_triangles, KernelGenerator(lambda x: 1, length=Constant(100)))
-        # test_module(self.out, num_frames=10)
->>>>>>> a9145008
-
+  
 @tests_helper.mark_for_testing()
 class BabiesFirstSynthie(Module):
     def __init__(self):
@@ -826,9 +552,6 @@
         else:
             target.pop(k)
     if target:  # Some params were not set -> ignore.
-<<<<<<< HEAD
-        pass
-=======
         pass
 
 
@@ -1278,4 +1001,3 @@
 
 if __name__ == '__main__':
     plot_module(Buttering, plot=[".*"])
->>>>>>> a9145008
