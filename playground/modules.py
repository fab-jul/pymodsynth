--- conflicted
+++ resolved
@@ -176,17 +176,7 @@
         amp = self.amplitude(ts)
         freq = self.frequency(ts)
         phase = self.phase(ts)
-<<<<<<< HEAD
-        if self.prev is not None:
-            last_value = self.prev[-1]
-            shift = np.arcsin(last_value) / (2 * np.pi * freq[0])
-        else:
-            shift = 0
-        out = amp * np.sin(2 * np.pi * freq * (ts - shift) + phase)
-        self.prev = out
-=======
         out = amp * np.sin((2 * np.pi * freq * ts) + phase)
->>>>>>> f1200867
         return out
 
 
@@ -475,11 +465,8 @@
         self.sin1 = SineSource(frequency=Parameter(440))
         self.sin2 = SineSource(frequency=Parameter(220))
 
-<<<<<<< HEAD
-=======
         #self.out = PlainMixer(self.sin0, self.sin1, self.sin2)
 
->>>>>>> f1200867
         self.changingsine0 = Multiplier(self.sin0, self.lfo)
         self.changingsine1 = SineModulator(self.sin0, Parameter(1))
         self.lowpass = SimpleLowPass(self.changingsine0, window_size=Parameter(2))
