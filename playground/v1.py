--- conflicted
+++ resolved
@@ -31,19 +31,12 @@
         self.amplitude = amplitude_signal
         self.frequency = frequency_signal
 
-<<<<<<< HEAD
     def __call__(self, inp: Signal) -> Signal:
         ts, _ = inp
         period = 2 * np.pi * self.frequency(inp)[1] / 200000
         o = (((ts % period) / (period / 2)) - 1) * self.amplitude(inp)[1]
         return ts, o.reshape(-1,1)
-=======
-    def __call__(self, ts: Signal) -> Signal:
-        period = 2 * np.pi * self.frequency / 200000
-        o = (((ts % period) / (period / 2)) - 1) * self.amplitude
-        #print(np.min(o), np.max(o))
-        return o
->>>>>>> f0f882f8
+
 
 
 class SineSource:
@@ -105,11 +98,6 @@
         #self.lowpass = LowPassFilter()
         #self.modulator = ModulateFilter()
 
-<<<<<<< HEAD
     def __call__(self, inp: Signal) -> Signal:
         return self.src(inp)
-=======
-    def __call__(self, ts: Signal) -> Signal:
-        return self.lowpass(self.modulator(self.src(ts)))
 
->>>>>>> f0f882f8
