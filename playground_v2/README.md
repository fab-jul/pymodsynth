--- conflicted
+++ resolved
@@ -1,12 +1,11 @@
 ## WIP Guide
 
-<<<<<<< HEAD
 ### Known issues
 
 - sometimes we get "object not hashable" errors.
 - Butterworth has artefacts if the cutoff changes in each frame.
 - paramter values of that were set by knobs are sometimes overwritten.
-=======
+
 ### Contributing
 
 #### Setup test on push
@@ -43,7 +42,7 @@
 rm $TMPLOG
 exit $RET
 ```
->>>>>>> 193e7273
+
 
 ### Annotated examples
 
