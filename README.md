# pymodsynth

Modular Synthesizer in Python

Core Idea: Modular Synthesizers are "just" function generators with a nice user interface. Can we build something similar in Python?

## First usage

<<<<<<< HEAD
## Milestones

- Kick and Snare (drum machine).
- Filters (low/mi/high - buttersworth).
- Filters (decay / reverb etc.)
- Record with microphone.
- Input samples.
- Record output of the root module into a wav file for sharing/re-use.
- Visual feedback in the GUI / explore keyboard and mouse again.


## WIP
=======
_TODO_: We should clean up the project structure.
>>>>>>> 397a0ddb

```sh
export PYTHONPATH=$(pwd)
python playground/gimme_sound.py --output_gen_class=BabiesFirstSynthie
```

## Contribute

### Guidelines

#### Remove merged feature branches

```sh
BRANCH=<branch>
git branch -d "$BRANCH"       # Delete locally
git push origin -d "$BRANCH"  # Delete remotely
```

## Milestones

- Framework:
  - [ ] Make sure everything we have in main works on macOS and windows
  - [ ] Visualize arbitrary signals.
  - [ ] Automatic testing (github integration?)
  - [ ] Cache outputs.
- Modules:
  - [ ] Kick and Snare (drum machine).
  - [ ] Filters (low/mi/high - buttersworth).
  - [ ] Filters (decay / reverb etc.)
  - [ ] Record with microphone.
  - [ ] Input samples.
  - [ ] Record output of the root module into a wav file for sharing/re-use.
  - [ ] Visual feedback in the GUI / explore keyboard and mouse again.



---

# Old stuff.

## Random Ideas

![Figure](https://github.com/fab-jul/pymodsynth/raw/main/fig.png)

- Windows: 
  - Code: Where we write our functions
  - Patch matrix: Matrix where we can type `x` to connect outputs to inputs (might grow too large though)
  - Terminal window: Reload code, play, etc, possibly with a REPL like interface
  - Rolling output of current function f(t)

- Functions:
  - Everything is based on functions that take in `time`, and `*inputs`, and produce one or multiple outputs
  - To get memory, you can make a stateful function (e.g., instance function of some class)
  - There will be a decorator probably

- Interactive inputs
  -  we will need some kind of interactive inputs that simulates knobs. maybe the multi touch trackpad? a mouse? the iPad?

- We form a *graph* via the patch matrix
  - unclear how to create the graph of callables but should be easy
  - should have multiple threads, reload of graph happens in the background: **music should always continue**

- Some form of live input would be cool, e.g., tracking the mouse?

## Function examples

```
def saw_tooth(t, duration=1):
  return t % duration
```

## Links

- [pyo](http://ajaxsoundstudio.com/software/pyo/) for audio?



## Considerations
- some modules have inner state (modulator has its own clock to create a sine). these need to know the ts created by the callback. 
-> pass [ts] as the first channel[0], and have signal_out / signal_in in channel[1]


- callback:

```
create ts :: [sampling_time]

generator :: (sampling_times, _) -> (sampling_times, signal_values)

filter :: (sampling_times, input_values) -> (sampling_times, output_values)
```

but how to pass changing parameters? every timestep there could be new params... but different filters have different numbers of parameters... so channels are not the way
-> this is also solved by having access to ts, because paramset can be sampled with ts. 

TODO:
- ability to plug window into any output
- visual knob/slider indicators which move when using mouse/kb to adjust parameters. should show hi/low/current




<|MERGE_RESOLUTION|>--- conflicted
+++ resolved
@@ -6,22 +6,7 @@
 
 ## First usage
 
-<<<<<<< HEAD
-## Milestones
-
-- Kick and Snare (drum machine).
-- Filters (low/mi/high - buttersworth).
-- Filters (decay / reverb etc.)
-- Record with microphone.
-- Input samples.
-- Record output of the root module into a wav file for sharing/re-use.
-- Visual feedback in the GUI / explore keyboard and mouse again.
-
-
-## WIP
-=======
 _TODO_: We should clean up the project structure.
->>>>>>> 397a0ddb
 
 ```sh
 export PYTHONPATH=$(pwd)
