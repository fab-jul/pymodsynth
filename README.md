# pymodsynth

Modular Synthesizer in Python

Core Idea: Modular Synthesizers are "just" function generators with a nice user interface. Can we build something similar in Python?

<<<<<<< HEAD

## WIP

```sh
python gimme_sound.py -d -1 --output_gen_class=FooBar
```

=======
## First usage

_TODO_: We should clean up the project structure.

```sh
export PYTHONPATH=$(pwd)
python playground/gimme_sound.py --output_gen_class=BabiesFirstSynthie
```

## Contribute

### Guidelines

#### Remove merged feature branches

```sh
BRANCH=<branch>
git branch -d "$BRANCH"       # Delete locally
git push origin -d "$BRANCH"  # Delete remotely
```

## Milestones

- Framework:
  - [ ] Make sure everything we have in main works on macOS and windows
  - [ ] Visualize arbitrary signals.
  - [ ] Automatic testing (github integration?)
  - [ ] Cache outputs.
- Modules:
  - [ ] Kick and Snare (drum machine).
  - [ ] Filters (low/mi/high - buttersworth).
  - [ ] Filters (decay / reverb etc.)
  - [ ] Record with microphone.
  - [ ] Input samples.
  - [ ] Record output of the root module into a wav file for sharing/re-use.
  - [ ] Visual feedback in the GUI / explore keyboard and mouse again.



---

# Old stuff.

>>>>>>> 397a0ddb
## Random Ideas

![Figure](https://github.com/fab-jul/pymodsynth/raw/main/fig.png)

- Windows: 
  - Code: Where we write our functions
  - Patch matrix: Matrix where we can type `x` to connect outputs to inputs (might grow too large though)
  - Terminal window: Reload code, play, etc, possibly with a REPL like interface
  - Rolling output of current function f(t)

- Functions:
  - Everything is based on functions that take in `time`, and `*inputs`, and produce one or multiple outputs
  - To get memory, you can make a stateful function (e.g., instance function of some class)
  - There will be a decorator probably

- Interactive inputs
  -  we will need some kind of interactive inputs that simulates knobs. maybe the multi touch trackpad? a mouse? the iPad?

- We form a *graph* via the patch matrix
  - unclear how to create the graph of callables but should be easy
  - should have multiple threads, reload of graph happens in the background: **music should always continue**

- Some form of live input would be cool, e.g., tracking the mouse?

## Function examples

```
def saw_tooth(t, duration=1):
  return t % duration
```

## Links

- [pyo](http://ajaxsoundstudio.com/software/pyo/) for audio?


<<<<<<< HEAD
## Next Steps

- Kick and Snare (drum machine)
- Filters (low/mi/high - buttersworth)
- Filters (decay / reverb etc.)
- Record with microphone
- Input samples
- Record our sound
- Visual feedback in the GUI / explore keyboard and mouse again

=======
>>>>>>> 397a0ddb

## Considerations
- some modules have inner state (modulator has its own clock to create a sine). these need to know the ts created by the callback. 
-> pass [ts] as the first channel[0], and have signal_out / signal_in in channel[1]


- callback:

```
create ts :: [sampling_time]

generator :: (sampling_times, _) -> (sampling_times, signal_values)

filter :: (sampling_times, input_values) -> (sampling_times, output_values)
```

but how to pass changing parameters? every timestep there could be new params... but different filters have different numbers of parameters... so channels are not the way
-> this is also solved by having access to ts, because paramset can be sampled with ts. 

TODO:
- ability to plug window into any output
- visual knob/slider indicators which move when using mouse/kb to adjust parameters. should show hi/low/current




<|MERGE_RESOLUTION|>--- conflicted
+++ resolved
@@ -4,15 +4,6 @@
 
 Core Idea: Modular Synthesizers are "just" function generators with a nice user interface. Can we build something similar in Python?
 
-<<<<<<< HEAD
-
-## WIP
-
-```sh
-python gimme_sound.py -d -1 --output_gen_class=FooBar
-```
-
-=======
 ## First usage
 
 _TODO_: We should clean up the project structure.
@@ -56,7 +47,6 @@
 
 # Old stuff.
 
->>>>>>> 397a0ddb
 ## Random Ideas
 
 ![Figure](https://github.com/fab-jul/pymodsynth/raw/main/fig.png)
@@ -93,19 +83,6 @@
 - [pyo](http://ajaxsoundstudio.com/software/pyo/) for audio?
 
 
-<<<<<<< HEAD
-## Next Steps
-
-- Kick and Snare (drum machine)
-- Filters (low/mi/high - buttersworth)
-- Filters (decay / reverb etc.)
-- Record with microphone
-- Input samples
-- Record our sound
-- Visual feedback in the GUI / explore keyboard and mouse again
-
-=======
->>>>>>> 397a0ddb
 
 ## Considerations
 - some modules have inner state (modulator has its own clock to create a sine). these need to know the ts created by the callback. 
