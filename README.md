--- conflicted
+++ resolved
@@ -4,15 +4,7 @@
 
 Core Idea: Modular Synthesizers are "just" function generators with a nice user interface. Can we build something similar in Python?
 
-<<<<<<< HEAD
 
-## WIP
-
-```sh
-python gimme_sound.py -d -1 --output_gen_class=FooBar
-```
-
-=======
 ## First usage
 
 _TODO_: We should clean up the project structure.
@@ -56,7 +48,6 @@
 
 # Old stuff.
 
->>>>>>> 0fe3d650
 ## Random Ideas
 
 ![Figure](https://github.com/fab-jul/pymodsynth/raw/main/fig.png)
@@ -93,7 +84,6 @@
 - [pyo](http://ajaxsoundstudio.com/software/pyo/) for audio?
 
 
-<<<<<<< HEAD
 ## Next Steps
 
 - Kick and Snare (drum machine)
@@ -103,29 +93,6 @@
 - Input samples
 - Record our sound
 - Visual feedback in the GUI / explore keyboard and mouse again
-
-=======
->>>>>>> 0fe3d650
-
-## Considerations
-- some modules have inner state (modulator has its own clock to create a sine). these need to know the ts created by the callback. 
--> pass [ts] as the first channel[0], and have signal_out / signal_in in channel[1]
-
-
-- callback:
-
-```
-create ts :: [sampling_time]
-
-generator :: (sampling_times, _) -> (sampling_times, signal_values)
-
-filter :: (sampling_times, input_values) -> (sampling_times, output_values)
-```
-
-but how to pass changing parameters? every timestep there could be new params... but different filters have different numbers of parameters... so channels are not the way
--> this is also solved by having access to ts, because paramset can be sampled with ts. 
-
-TODO:
 - ability to plug window into any output
 - visual knob/slider indicators which move when using mouse/kb to adjust parameters. should show hi/low/current
 
